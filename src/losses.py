import torch
from torch import nn
from metrics import dice_scst, hausdorff


class DiceLoss(nn.Module):
    def __init__(self):
        super(DiceLoss, self).__init__()
        self.smooth = 1

    def forward(self, input, target):
        axes = tuple(range(1, input.dim()))
        intersect = (input * target).sum(dim=axes)
        union = torch.pow(input, 2).sum(dim=axes) + torch.pow(target, 2).sum(dim=axes)
        loss = 1 - (2 * intersect + self.smooth) / (union + self.smooth)
        return loss.mean()


class FocalLoss(nn.Module):
    def __init__(self, gamma=2):
        super(FocalLoss, self).__init__()
        self.gamma = gamma
        self.eps = 1e-3

    def forward(self, input, target):
        input = input.clamp(self.eps, 1 - self.eps)
        loss = - (target * torch.pow((1 - input), self.gamma) * torch.log(input) +
                  (1 - target) * torch.pow(input, self.gamma) * torch.log(1 - input))
        return loss.mean()


class Dice_and_FocalLoss(nn.Module):
    def __init__(self, gamma=2):
        super(Dice_and_FocalLoss, self).__init__()
        self.dice_loss = DiceLoss()
        self.focal_loss = FocalLoss(gamma)

    def forward(self, input, target):
        loss = self.dice_loss(input, target) + self.focal_loss(input, target)
        return loss

<<<<<<< HEAD
class CELoss(nn.Module):
    def __init__(self):
        super(CELoss, self).__init__()
        self.cross_entropy = torch.nn.BCELoss()#nn.CrossEntropyLoss()

    def forward(self, input, target):
        # import pdb
        # pdb.set_trace()
        # n_pred_ch, n_target_ch = input.shape[1], target.shape[1]
        # if n_pred_ch == n_target_ch:
        #     # target is in the one-hot format, convert to BH[WD] format to calculate ce loss
        #     target = torch.argmax(target, dim=1)
        # else:
        #     target = torch.squeeze(target, dim=1)
        # target = target.long()
=======

class CELoss(nn.Module):
    def __init__(self):
        super(CELoss, self).__init__()
        self.cross_entropy = nn.CrossEntropyLoss()

    def forward(self, input, target):
        n_pred_ch, n_target_ch = input.shape[1], target.shape[1]
        if n_pred_ch == n_target_ch:
            # target is in the one-hot format, convert to BH[WD] format to calculate ce loss
            target = torch.argmax(target, dim=1)
        else:
            target = torch.squeeze(target, dim=1)
        target = target.long()
>>>>>>> 2a8ecf81

        return self.cross_entropy(input, target)


<<<<<<< HEAD
class SCST(nn.Module):
    def __init__(self, metric='dice'):
        super(SCST, self).__init__()
        self.metric = metric 
        self.dice_loss = DiceLoss()
        # self.ce_loss = CELoss()
        self.focal_loss = FocalLoss()


    def forward(self, input, target, baseline_score, phase):
        if phase == 'train':
            # Calculate score and advantage for a given metric
            if self.metric == 'dice':
                score = dice_scst(input, target)
                advantage = score - baseline_score
            else:
                score = hausdorff(input, target)
                advantage = baseline_score - score  

            # Calculate log of probabilities
            # odds = torch.exp(input)
            # prob = torch.exp(input) / (1 + torch.exp(input))

            # Calculate loss
            # loss = -advantage[:, None, None, None, None] * torch.log(torch.exp(input) / (1 + torch.exp(input)))
            # loss = -advantage[:, None, None, None, None].data * torch.log(input)
            # ce_loss = self.ce_loss(input, target)
            focal_loss = self.focal_loss(input, target)
            loss = -advantage.mean() * focal_loss
            
            return loss.mean()
        return self.dice_loss(input, target)

=======
class Dice_and_CELoss(nn.Module):
    def __init__(self):
        super(Dice_and_CELoss, self).__init__()
        self.dice_loss = DiceLoss()
        self.ce_loss =  CELoss()

    def forward(self, input, target):
        loss = self.dice_loss(input, target) + self.ce_loss(input, target)
        return loss
>>>>>>> 2a8ecf81
<|MERGE_RESOLUTION|>--- conflicted
+++ resolved
@@ -1,122 +1,104 @@
-import torch
-from torch import nn
-from metrics import dice_scst, hausdorff
-
-
-class DiceLoss(nn.Module):
-    def __init__(self):
-        super(DiceLoss, self).__init__()
-        self.smooth = 1
-
-    def forward(self, input, target):
-        axes = tuple(range(1, input.dim()))
-        intersect = (input * target).sum(dim=axes)
-        union = torch.pow(input, 2).sum(dim=axes) + torch.pow(target, 2).sum(dim=axes)
-        loss = 1 - (2 * intersect + self.smooth) / (union + self.smooth)
-        return loss.mean()
-
-
-class FocalLoss(nn.Module):
-    def __init__(self, gamma=2):
-        super(FocalLoss, self).__init__()
-        self.gamma = gamma
-        self.eps = 1e-3
-
-    def forward(self, input, target):
-        input = input.clamp(self.eps, 1 - self.eps)
-        loss = - (target * torch.pow((1 - input), self.gamma) * torch.log(input) +
-                  (1 - target) * torch.pow(input, self.gamma) * torch.log(1 - input))
-        return loss.mean()
-
-
-class Dice_and_FocalLoss(nn.Module):
-    def __init__(self, gamma=2):
-        super(Dice_and_FocalLoss, self).__init__()
-        self.dice_loss = DiceLoss()
-        self.focal_loss = FocalLoss(gamma)
-
-    def forward(self, input, target):
-        loss = self.dice_loss(input, target) + self.focal_loss(input, target)
-        return loss
-
-<<<<<<< HEAD
-class CELoss(nn.Module):
-    def __init__(self):
-        super(CELoss, self).__init__()
-        self.cross_entropy = torch.nn.BCELoss()#nn.CrossEntropyLoss()
-
-    def forward(self, input, target):
-        # import pdb
-        # pdb.set_trace()
-        # n_pred_ch, n_target_ch = input.shape[1], target.shape[1]
-        # if n_pred_ch == n_target_ch:
-        #     # target is in the one-hot format, convert to BH[WD] format to calculate ce loss
-        #     target = torch.argmax(target, dim=1)
-        # else:
-        #     target = torch.squeeze(target, dim=1)
-        # target = target.long()
-=======
-
-class CELoss(nn.Module):
-    def __init__(self):
-        super(CELoss, self).__init__()
-        self.cross_entropy = nn.CrossEntropyLoss()
-
-    def forward(self, input, target):
-        n_pred_ch, n_target_ch = input.shape[1], target.shape[1]
-        if n_pred_ch == n_target_ch:
-            # target is in the one-hot format, convert to BH[WD] format to calculate ce loss
-            target = torch.argmax(target, dim=1)
-        else:
-            target = torch.squeeze(target, dim=1)
-        target = target.long()
->>>>>>> 2a8ecf81
-
-        return self.cross_entropy(input, target)
-
-
-<<<<<<< HEAD
-class SCST(nn.Module):
-    def __init__(self, metric='dice'):
-        super(SCST, self).__init__()
-        self.metric = metric 
-        self.dice_loss = DiceLoss()
-        # self.ce_loss = CELoss()
-        self.focal_loss = FocalLoss()
-
-
-    def forward(self, input, target, baseline_score, phase):
-        if phase == 'train':
-            # Calculate score and advantage for a given metric
-            if self.metric == 'dice':
-                score = dice_scst(input, target)
-                advantage = score - baseline_score
-            else:
-                score = hausdorff(input, target)
-                advantage = baseline_score - score  
-
-            # Calculate log of probabilities
-            # odds = torch.exp(input)
-            # prob = torch.exp(input) / (1 + torch.exp(input))
-
-            # Calculate loss
-            # loss = -advantage[:, None, None, None, None] * torch.log(torch.exp(input) / (1 + torch.exp(input)))
-            # loss = -advantage[:, None, None, None, None].data * torch.log(input)
-            # ce_loss = self.ce_loss(input, target)
-            focal_loss = self.focal_loss(input, target)
-            loss = -advantage.mean() * focal_loss
-            
-            return loss.mean()
-        return self.dice_loss(input, target)
-
-=======
-class Dice_and_CELoss(nn.Module):
-    def __init__(self):
-        super(Dice_and_CELoss, self).__init__()
-        self.dice_loss = DiceLoss()
-        self.ce_loss =  CELoss()
-
-    def forward(self, input, target):
-        loss = self.dice_loss(input, target) + self.ce_loss(input, target)
-        return loss
->>>>>>> 2a8ecf81
+import torch
+from torch import nn
+from metrics import dice_scst, hausdorff
+
+
+class DiceLoss(nn.Module):
+    def __init__(self):
+        super(DiceLoss, self).__init__()
+        self.smooth = 1
+
+    def forward(self, input, target):
+        axes = tuple(range(1, input.dim()))
+        intersect = (input * target).sum(dim=axes)
+        union = torch.pow(input, 2).sum(dim=axes) + torch.pow(target, 2).sum(dim=axes)
+        loss = 1 - (2 * intersect + self.smooth) / (union + self.smooth)
+        return loss.mean()
+
+
+class FocalLoss(nn.Module):
+    def __init__(self, gamma=2):
+        super(FocalLoss, self).__init__()
+        self.gamma = gamma
+        self.eps = 1e-3
+
+    def forward(self, input, target):
+        input = input.clamp(self.eps, 1 - self.eps)
+        loss = - (target * torch.pow((1 - input), self.gamma) * torch.log(input) +
+                  (1 - target) * torch.pow(input, self.gamma) * torch.log(1 - input))
+        return loss.mean()
+
+
+class Dice_and_FocalLoss(nn.Module):
+    def __init__(self, gamma=2):
+        super(Dice_and_FocalLoss, self).__init__()
+        self.dice_loss = DiceLoss()
+        self.focal_loss = FocalLoss(gamma)
+
+    def forward(self, input, target):
+        loss = self.dice_loss(input, target) + self.focal_loss(input, target)
+        return loss
+
+
+class CELoss(nn.Module):
+    def __init__(self):
+        super(CELoss, self).__init__()
+        self.cross_entropy = torch.nn.BCELoss()#nn.CrossEntropyLoss()
+
+    def forward(self, input, target):
+        # import pdb
+        # pdb.set_trace()
+        # n_pred_ch, n_target_ch = input.shape[1], target.shape[1]
+        # if n_pred_ch == n_target_ch:
+        #     # target is in the one-hot format, convert to BH[WD] format to calculate ce loss
+        #     target = torch.argmax(target, dim=1)
+        # else:
+        #     target = torch.squeeze(target, dim=1)
+        # target = target.long()
+
+        return self.cross_entropy(input, target)
+
+
+class SCST(nn.Module):
+    def __init__(self, metric='dice'):
+        super(SCST, self).__init__()
+        self.metric = metric 
+        self.dice_loss = DiceLoss()
+        # self.ce_loss = CELoss()
+        self.focal_loss = FocalLoss()
+
+
+    def forward(self, input, target, baseline_score, phase):
+        if phase == 'train':
+            # Calculate score and advantage for a given metric
+            if self.metric == 'dice':
+                score = dice_scst(input, target)
+                advantage = score - baseline_score
+            else:
+                score = hausdorff(input, target)
+                advantage = baseline_score - score  
+
+            # Calculate log of probabilities
+            # odds = torch.exp(input)
+            # prob = torch.exp(input) / (1 + torch.exp(input))
+
+            # Calculate loss
+            # loss = -advantage[:, None, None, None, None] * torch.log(torch.exp(input) / (1 + torch.exp(input)))
+            # loss = -advantage[:, None, None, None, None].data * torch.log(input)
+            # ce_loss = self.ce_loss(input, target)
+            focal_loss = self.focal_loss(input, target)
+            loss = -advantage.mean() * focal_loss
+            
+            return loss.mean()
+        return self.dice_loss(input, target)
+
+class Dice_and_CELoss(nn.Module):
+    def __init__(self):
+        super(Dice_and_CELoss, self).__init__()
+        self.dice_loss = DiceLoss()
+        self.ce_loss =  CELoss()
+
+    def forward(self, input, target):
+        loss = self.dice_loss(input, target) + self.ce_loss(input, target)
+        return loss
+